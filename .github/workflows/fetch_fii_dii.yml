--- conflicted
+++ resolved
@@ -12,11 +12,7 @@
 
 permissions:
   contents: write
-<<<<<<< HEAD
-  actions: write
-=======
   actions: write  # Required to delete old workflow runs
->>>>>>> 04438992
 
 jobs:
   fetch-and-update:
@@ -109,32 +105,6 @@
             exit 0
           fi
 
-<<<<<<< HEAD
-          git commit -m "Update FII/DII data - $(date +'%Y-%m-%d')"
-          git push origin main
-
-      - name: Cleanup old workflow runs
-        run: |
-          echo "Cleaning up old workflow runs (keeping only last 2)..."
-          
-          # Get all workflow runs for this workflow, sorted by creation date (newest first)
-          WORKFLOW_ID=$(gh api repos/${{ github.repository }}/actions/workflows \
-            --jq '.workflows[] | select(.path == ".github/workflows/fetch_fii_dii.yml") | .id')
-          
-          # Get all run IDs, skip the first 2 (most recent)
-          gh api repos/${{ github.repository }}/actions/workflows/${WORKFLOW_ID}/runs \
-            --paginate \
-            --jq '.workflow_runs[].id' | tail -n +3 > old_runs.txt
-          
-          # Delete old runs
-          while read run_id; do
-            echo "Deleting workflow run: $run_id"
-            gh api repos/${{ github.repository }}/actions/runs/${run_id} -X DELETE || true
-          done < old_runs.txt
-          
-          rm -f old_runs.txt
-          echo "Cleanup completed!"
-=======
           git commit -m "FII/DII Update – $(date +'%b %d, %Y')"
           git push origin main
           echo "Pushed latest FII/DII data"
@@ -163,6 +133,5 @@
 
           rm -f old_runs.txt
           echo "Cleanup complete!"
->>>>>>> 04438992
         env:
           GH_TOKEN: ${{ github.token }}